--- conflicted
+++ resolved
@@ -68,24 +68,13 @@
         app.state.qdrant_client = AsyncQdrantClient(url=qdrant_host)
     else:
         app.state.qdrant_client = AsyncQdrantClient(host=qdrant_host, port=qdrant_port)
-
-<<<<<<< HEAD
-    logger.info("Qdrant client initialized")
-=======
-    try:
-        await create_collection_if_not_exists(app.state.qdrant_client, collection_name)
-        logger.info("Qdrant collection setup completed")
-    except Exception as e:
-        logger.error(f"Failed to create Qdrant collection: {e}")
-        raise
-
     # Setup metadata indexes (optional, non-blocking)
     try:
         await setup_metadata_indexes(app.state.qdrant_client, collection_name)
         logger.info("Metadata indexes setup completed")
     except Exception as e:
         logger.warning(f"Metadata index setup skipped or failed: {e}")
->>>>>>> 2021dc03
+
 
     # === Embedding Model Setup ===
     app.state.embedding_model = SentenceTransformer("all-MiniLM-L6-v2")
