--- conflicted
+++ resolved
@@ -1,9 +1,5 @@
-<<<<<<< HEAD
 from fastapi import Request, Depends, HTTPException, status 
 from typing import Any, Dict 
-=======
-from fastapi import Request, Depends, HTTPException
->>>>>>> dc5cbcc4
 from pymongo import AsyncMongoClient
 from pymongo.database import Database
 from sentence_transformers import SentenceTransformer
@@ -11,11 +7,8 @@
 from app.core.clients.llm_clients import LLMClient
 from app.repositories.chunk_repository import ChunkRepository
 from app.services.chunk_annotation_service import ChunkAnnotationService
-<<<<<<< HEAD
 from app.services.key_management_service import KMS
-=======
 from app.db.users import UserRole
->>>>>>> dc5cbcc4
 
 
 def get_mongo_client(request: Request) -> AsyncMongoClient:
@@ -55,18 +48,10 @@
     """Provide ChunkAnnotationService that orchestrates chunk retrieval and annotation."""
     return ChunkAnnotationService(repository=repository, llm_provider=llm_provider)
 
-<<<<<<< HEAD
 def get_kms(request: Request) -> KMS:
     '''Key management service class dependency'''
     return request.app.state.kms
 
-def get_current_user(request: Request):
-    '''Retrieve the current authenticated user from request state.'''
-    user = getattr(request.state, "user", None)
-    if not user:
-        raise HTTPException(status_code=401, detail="Not authenticated")
-    return user
-=======
 
 def get_current_user(request: Request) -> dict:
     """Return current user dict injected by AuthMiddleware or raise 401."""
@@ -87,5 +72,4 @@
             )
         return None
 
-    return _enforce_role
->>>>>>> dc5cbcc4
+    return _enforce_role